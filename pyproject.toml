--- conflicted
+++ resolved
@@ -14,10 +14,6 @@
 dev = [
     "pytest>=8.3.5",
     "pytest-mock>=3.14.0",
-<<<<<<< HEAD
-    "pytest-asyncio>=0.24.0",
-    "pytest-cov>=6.0.0",
-=======
     "pytest-cov>=6.0.0",
     "pytest-asyncio>=0.24.0",
     "ruff>=0.8.0",
@@ -54,5 +50,4 @@
 # Exclude tetra-rp directory since it's a separate repository
 exclude = [
     "tetra-rp/",
->>>>>>> 93df4756
 ]