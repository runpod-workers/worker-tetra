--- conflicted
+++ resolved
@@ -70,7 +70,7 @@
             )
 
             if is_production_mode_enabled():
-                self.production_executor = ProductionExecutor(self.workspace_manager)
+                self.production_executor = ProductionExecutor()
                 self.logger.info(
                     "Production execution mode ENABLED - using tarball-loaded code"
                 )
@@ -93,113 +93,6 @@
         Returns:
             FunctionResponse object with execution result
         """
-<<<<<<< HEAD
-        # Check if we should use production execution
-        if self._should_use_production_execution(request):
-            self.logger.info(
-                f"Using production execution for {getattr(request, 'function_name', None) or getattr(request, 'class_name', 'unknown')}"
-            )
-            return self.production_executor.execute(request)
-
-        # Standard dynamic execution flow
-        # Initialize workspace if using volume
-        if self.workspace_manager.has_runpod_volume:
-            workspace_init = self.workspace_manager.initialize_workspace()
-            if not workspace_init.success:
-                return workspace_init
-            if workspace_init.stdout:
-                self.logger.info(workspace_init.stdout)
-
-        # Install dependencies and cache models
-        if request.accelerate_downloads:
-            # Run installations in parallel when acceleration is enabled
-            dep_result = await self._install_dependencies_parallel(request)
-            if not dep_result.success:
-                return dep_result
-        else:
-            # Sequential installation when acceleration is disabled
-            dep_result = await self._install_dependencies_sequential(request)
-            if not dep_result.success:
-                return dep_result
-
-        # Route to appropriate execution method based on type
-        execution_type = getattr(request, "execution_type", "function")
-
-        # Execute the function/class
-        if execution_type == "class":
-            result = self.class_executor.execute_class_method(request)
-        else:
-            result = self.function_executor.execute(request)
-
-        # Add acceleration summary to the result
-        self._log_acceleration_summary(request, result)
-
-        return result
-
-    def _should_use_production_execution(self, request: FunctionRequest) -> bool:
-        """
-        Determine if request should use production execution.
-
-        Returns True if:
-        1. Production executor is initialized (production mode enabled)
-        2. Request has a callable name
-        3. Callable is available in production registry
-        4. Request doesn't have custom code (function_code or class_code)
-        """
-        if not self.production_executor:
-            return False
-
-        # Get callable name
-        callable_name = getattr(request, "function_name", None) or getattr(
-            request, "class_name", None
-        )
-        if not callable_name:
-            return False
-
-        # Check if callable is registered
-        if not self.production_executor.is_registered(callable_name):
-            self.logger.debug(
-                f"Callable '{callable_name}' not found in production registry, using dynamic execution"
-            )
-            return False
-
-        # If request has custom code, use dynamic execution
-        execution_type = getattr(request, "execution_type", "function")
-        if execution_type == "function" and getattr(request, "function_code", None):
-            self.logger.debug(
-                "Request has custom function_code, using dynamic execution"
-            )
-            return False
-        elif execution_type == "class" and getattr(request, "class_code", None):
-            self.logger.debug("Request has custom class_code, using dynamic execution")
-            return False
-
-        return True
-
-    def _log_acceleration_summary(
-        self, request: FunctionRequest, result: FunctionResponse
-    ):
-        """Log acceleration impact summary for performance visibility."""
-        if not hasattr(self.dependency_installer, "download_accelerator"):
-            return
-
-        acceleration_enabled = request.accelerate_downloads
-        has_volume = self.workspace_manager.has_runpod_volume
-        hf_transfer_available = self.dependency_installer.download_accelerator.hf_transfer_downloader.hf_transfer_available
-        nala_available = self.dependency_installer._check_nala_available()
-
-        # Build summary message
-        summary_parts = []
-
-        if acceleration_enabled:
-            summary_parts.append("✓ Download acceleration ENABLED")
-
-            if has_volume:
-                summary_parts.append(
-                    f"✓ Volume workspace: {self.workspace_manager.workspace_path}"
-                )
-                summary_parts.append("✓ Persistent caching enabled")
-=======
         # Start log streaming to capture all system logs
         # Use the requested log level, not the root logger level
         from logger import get_log_level
@@ -215,6 +108,13 @@
         )
 
         try:
+            # Check if we should use production execution
+            if self._should_use_production_execution(request):
+                self.logger.info(
+                    f"Using production execution for {getattr(request, 'function_name', None) or getattr(request, 'class_name', 'unknown')}"
+                )
+                return self.production_executor.execute(request)
+
             # Hydrate cache from volume if needed (before any installations)
             has_installations = request.dependencies or request.system_dependencies
             if has_installations:
@@ -236,7 +136,6 @@
                         else:
                             dep_result.stdout = logs
                     return dep_result
->>>>>>> ce86576a
             else:
                 # Sequential installation when acceleration is disabled
                 dep_result = await self._install_dependencies_sequential(request)
@@ -275,6 +174,46 @@
         finally:
             # Always stop log streaming to clean up
             stop_log_streaming()
+
+    def _should_use_production_execution(self, request: FunctionRequest) -> bool:
+        """
+        Determine if request should use production execution.
+
+        Returns True if:
+        1. Production executor is initialized (production mode enabled)
+        2. Request has a callable name
+        3. Callable is available in production registry
+        4. Request doesn't have custom code (function_code or class_code)
+        """
+        if not self.production_executor:
+            return False
+
+        # Get callable name
+        callable_name = getattr(request, "function_name", None) or getattr(
+            request, "class_name", None
+        )
+        if not callable_name:
+            return False
+
+        # Check if callable is registered
+        if not self.production_executor.is_registered(callable_name):
+            self.logger.debug(
+                f"Callable '{callable_name}' not found in production registry, using dynamic execution"
+            )
+            return False
+
+        # If request has custom code, use dynamic execution
+        execution_type = getattr(request, "execution_type", "function")
+        if execution_type == "function" and getattr(request, "function_code", None):
+            self.logger.debug(
+                "Request has custom function_code, using dynamic execution"
+            )
+            return False
+        elif execution_type == "class" and getattr(request, "class_code", None):
+            self.logger.debug("Request has custom class_code, using dynamic execution")
+            return False
+
+        return True
 
     async def _install_dependencies_parallel(
         self, request: FunctionRequest
