import logging
import asyncio
from typing import List, Any
from huggingface_cache import HuggingFaceCacheAhead
from remote_execution import FunctionRequest, FunctionResponse, RemoteExecutorStub
from dependency_installer import DependencyInstaller
from function_executor import FunctionExecutor
from class_executor import ClassExecutor
from log_streamer import start_log_streaming, stop_log_streaming, get_streamed_logs
<<<<<<< HEAD
from cache_sync_manager import CacheSyncManager
=======
>>>>>>> f59bec22
from constants import NAMESPACE


class RemoteExecutor(RemoteExecutorStub):
    """
    RemoteExecutor orchestrates remote function and class execution.
    Uses composition pattern with specialized components.
    """

    def __init__(self):
        super().__init__()
        self.logger = logging.getLogger(f"{NAMESPACE}.{__name__.split('.')[-1]}")

        # Initialize components using composition
        self.dependency_installer = DependencyInstaller()
        self.function_executor = FunctionExecutor()
        self.class_executor = ClassExecutor()
        self.hf_cache = HuggingFaceCacheAhead()
<<<<<<< HEAD
        self.cache_sync = CacheSyncManager()
=======
>>>>>>> f59bec22

    async def ExecuteFunction(self, request: FunctionRequest) -> FunctionResponse:
        """
        Execute a function or class method on the remote resource.

        Args:
            request: FunctionRequest object containing function details

        Returns:
            FunctionResponse object with execution result
        """
        # Start log streaming to capture all system logs
        # Use the requested log level, not the root logger level
        from logger import get_log_level

        requested_level = get_log_level()
        start_log_streaming(level=requested_level)

        self.logger.debug(
            f"Started log streaming at level: {logging.getLevelName(requested_level)}"
        )
        self.logger.debug(
            f"Executing {request.execution_type} request: {request.function_name or request.class_name}"
        )

        try:
<<<<<<< HEAD
            # Hydrate cache from volume if needed (before any installations)
            has_installations = (
                request.dependencies
                or request.system_dependencies
                or request.hf_models_to_cache
            )
            if has_installations:
                await self.cache_sync.hydrate_from_volume()

            # Mark cache baseline before installation
            self.cache_sync.mark_baseline()

=======
>>>>>>> f59bec22
            # Install dependencies
            if request.accelerate_downloads:
                # Run installations in parallel when acceleration is enabled
                dep_result = await self._install_dependencies_parallel(request)
                if not dep_result.success:
                    # Add any buffered logs to the failed response
                    logs = get_streamed_logs(clear_buffer=True)
                    if logs:
                        if dep_result.stdout:
                            dep_result.stdout += "\n" + logs
                        else:
                            dep_result.stdout = logs
                    return dep_result
            else:
                # Sequential installation when acceleration is disabled
                dep_result = await self._install_dependencies_sequential(request)
                if not dep_result.success:
                    # Add any buffered logs to the failed response
                    logs = get_streamed_logs(clear_buffer=True)
                    if logs:
                        if dep_result.stdout:
                            dep_result.stdout += "\n" + logs
                        else:
                            dep_result.stdout = logs
                    return dep_result

            # cache sync after installation
            await self.cache_sync.sync_to_volume()

            # Route to appropriate execution method based on type
            execution_type = getattr(request, "execution_type", "function")

            # Execute the function/class
            if execution_type == "class":
                result = self.class_executor.execute_class_method(request)
            else:
                result = self.function_executor.execute(request)

            # Add all captured system logs to the result
            system_logs = get_streamed_logs(clear_buffer=True)
            if system_logs:
                if result.stdout:
                    result.stdout = f"{system_logs}\n\n{result.stdout}"
                else:
                    result.stdout = system_logs

            return result

        finally:
            # Always stop log streaming to clean up
            stop_log_streaming()

    async def _install_dependencies_parallel(
        self, request: FunctionRequest
    ) -> FunctionResponse:
        """
        Install dependencies and cache models in parallel when acceleration is enabled.

        Args:
            request: FunctionRequest with dependencies to install

        Returns:
            FunctionResponse indicating overall success/failure
        """
        tasks = []
        task_names = []

        # Add system dependencies task
        if request.system_dependencies:
            task = self.dependency_installer.install_system_dependencies_async(
                request.system_dependencies, request.accelerate_downloads
            )
            tasks.append(task)
            task_names.append("system_dependencies")

        # Add Python dependencies task
        if request.dependencies:
            task = self.dependency_installer.install_dependencies_async(
                request.dependencies, request.accelerate_downloads
            )
            tasks.append(task)
            task_names.append("python_dependencies")

        # Add HF model cache-ahead tasks
        if request.hf_models_to_cache:
            for model_id in request.hf_models_to_cache:
                task = self.hf_cache.cache_model_download_async(model_id)
                tasks.append(task)
                task_names.append(f"hf_model_{model_id}")

        if not tasks:
            return FunctionResponse(success=True, stdout="No dependencies to install")

        self.logger.debug(
            f"Starting parallel installation of {len(tasks)} tasks: {task_names}"
        )

        # Execute all tasks in parallel
        results = await asyncio.gather(*tasks, return_exceptions=True)

        # Process results and handle failures
        return self._process_parallel_results(results, task_names)

    async def _install_dependencies_sequential(
        self, request: FunctionRequest
    ) -> FunctionResponse:
        """
        Install dependencies and cache models sequentially when acceleration is disabled.

        Args:
            request: FunctionRequest with dependencies to install

        Returns:
            FunctionResponse indicating overall success/failure
        """
        # Install system dependencies first
        if request.system_dependencies:
            sys_installed = self.dependency_installer.install_system_dependencies(
                request.system_dependencies, request.accelerate_downloads
            )
            if not sys_installed.success:
                return sys_installed
            self.logger.info(sys_installed.stdout)

        # Cache-ahead HuggingFace models if requested (should not happen when acceleration disabled)
        if request.accelerate_downloads and request.hf_models_to_cache:
            for model_id in request.hf_models_to_cache:
<<<<<<< HEAD
=======
                self.logger.info(f"Cache-ahead HuggingFace model: {model_id}")
>>>>>>> f59bec22
                cache_result = self.hf_cache.cache_model_download(model_id)
                if cache_result.success:
                    self.logger.info(cache_result.stdout)
                else:
                    self.logger.warning(cache_result.error)

        # Install Python dependencies next
        if request.dependencies:
            py_installed = self.dependency_installer.install_dependencies(
                request.dependencies, request.accelerate_downloads
            )
            if not py_installed.success:
                return py_installed
            self.logger.info(py_installed.stdout)

        return FunctionResponse(
            success=True, stdout="Dependencies installed successfully"
        )

    def _process_parallel_results(
        self, results: List[Any], task_names: List[str]
    ) -> FunctionResponse:
        """
        Process results from parallel dependency installation tasks.

        Args:
            results: List of task results (may include exceptions)
            task_names: List of task names corresponding to results

        Returns:
            FunctionResponse with aggregated results
        """
        success_count = 0
        failures = []
        stdout_parts = []

        for i, result in enumerate(results):
            task_name = task_names[i]

            if isinstance(result, Exception):
                # Task raised an exception
                error_msg = f"{task_name}: Exception - {str(result)}"
                failures.append(error_msg)
                self.logger.error(error_msg)
            elif isinstance(result, FunctionResponse):
                if result.success:
                    success_count += 1
                    stdout_parts.append(f"✓ {task_name}: {result.stdout}")
                    self.logger.debug(f"✓ {task_name} completed successfully")
                else:
                    error_msg = f"{task_name}: {result.error}"
                    failures.append(error_msg)
                    self.logger.error(f"✗ {task_name} failed: {result.error}")
            else:
                # Unexpected result type
                error_msg = f"{task_name}: Unexpected result type - {type(result)}"
                failures.append(error_msg)
                self.logger.error(error_msg)

        # Determine overall success
        if failures:
            # Some tasks failed
            error_summary = f"Failed tasks: {'; '.join(failures)}"
            return FunctionResponse(
                success=False,
                error=error_summary,
                stdout=f"Parallel installation: {success_count}/{len(results)} tasks succeeded\n"
                + "\n".join(stdout_parts),
            )

        # All tasks succeeded
        return FunctionResponse(
            success=True,
            stdout=f"Parallel installation: {success_count}/{len(results)} tasks completed successfully\n"
            + "\n".join(stdout_parts),
        )<|MERGE_RESOLUTION|>--- conflicted
+++ resolved
@@ -1,16 +1,14 @@
 import logging
 import asyncio
 from typing import List, Any
+from huggingface_cache import HuggingFaceCacheAhead
 from huggingface_cache import HuggingFaceCacheAhead
 from remote_execution import FunctionRequest, FunctionResponse, RemoteExecutorStub
 from dependency_installer import DependencyInstaller
 from function_executor import FunctionExecutor
 from class_executor import ClassExecutor
 from log_streamer import start_log_streaming, stop_log_streaming, get_streamed_logs
-<<<<<<< HEAD
 from cache_sync_manager import CacheSyncManager
-=======
->>>>>>> f59bec22
 from constants import NAMESPACE
 
 
@@ -29,10 +27,7 @@
         self.function_executor = FunctionExecutor()
         self.class_executor = ClassExecutor()
         self.hf_cache = HuggingFaceCacheAhead()
-<<<<<<< HEAD
         self.cache_sync = CacheSyncManager()
-=======
->>>>>>> f59bec22
 
     async def ExecuteFunction(self, request: FunctionRequest) -> FunctionResponse:
         """
@@ -59,7 +54,6 @@
         )
 
         try:
-<<<<<<< HEAD
             # Hydrate cache from volume if needed (before any installations)
             has_installations = (
                 request.dependencies
@@ -72,8 +66,6 @@
             # Mark cache baseline before installation
             self.cache_sync.mark_baseline()
 
-=======
->>>>>>> f59bec22
             # Install dependencies
             if request.accelerate_downloads:
                 # Run installations in parallel when acceleration is enabled
@@ -201,10 +193,6 @@
         # Cache-ahead HuggingFace models if requested (should not happen when acceleration disabled)
         if request.accelerate_downloads and request.hf_models_to_cache:
             for model_id in request.hf_models_to_cache:
-<<<<<<< HEAD
-=======
-                self.logger.info(f"Cache-ahead HuggingFace model: {model_id}")
->>>>>>> f59bec22
                 cache_result = self.hf_cache.cache_model_download(model_id)
                 if cache_result.success:
                     self.logger.info(cache_result.stdout)
