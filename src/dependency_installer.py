--- conflicted
+++ resolved
@@ -6,11 +6,7 @@
 
 from remote_execution import FunctionResponse
 from download_accelerator import DownloadAccelerator
-<<<<<<< HEAD
 from constants import LARGE_SYSTEM_PACKAGES, NAMESPACE
-=======
-from constants import LARGE_SYSTEM_PACKAGES
->>>>>>> 0d8a7621
 from subprocess_utils import run_logged_subprocess
 
 
@@ -19,11 +15,7 @@
 
     def __init__(self, workspace_manager):
         self.workspace_manager = workspace_manager
-<<<<<<< HEAD
         self.logger = logging.getLogger(f"{NAMESPACE}.{__name__.split('.')[-1]}")
-=======
-        self.logger = logging.getLogger(f"worker_tetra.{__name__.split('.')[-1]}")
->>>>>>> 0d8a7621
         self.download_accelerator = DownloadAccelerator(workspace_manager)
         self._nala_available = None  # Cache nala availability check
         self._is_docker = None  # Cache Docker environment detection
@@ -44,48 +36,6 @@
             return FunctionResponse(success=True, stdout="No packages to install")
 
         self.logger.info(f"Installing Python dependencies: {packages}")
-<<<<<<< HEAD
-
-        if self._is_docker_environment():
-            # Docker: Use full path to system python to avoid venv interference
-            # This ensures packages are installed to the system location where they can be imported
-            system_python = "/opt/conda/bin/python"
-            if accelerate_downloads:
-                command = [
-                    system_python,
-                    "-m",
-                    "pip",
-                    "install",
-                    "--no-cache-dir",
-                ] + packages
-            else:
-                command = [system_python, "-m", "pip", "install"] + packages
-        else:
-            # Local: Always use uv with current python for consistency
-            command = ["uv", "pip", "install", "--python", "python"] + packages
-
-        operation_name = f"Installing Python packages ({'accelerated' if accelerate_downloads else 'standard'})"
-
-        # Set environment variables to avoid UV cache issues in read-only volumes
-        env = None
-        if self._is_docker_environment():
-            env = os.environ.copy()
-            # Disable UV cache completely in Docker environments
-            env["UV_NO_CACHE"] = "1"
-            env["UV_CACHE_DIR"] = "/tmp/uv-cache"  # Use writable temp directory
-
-        try:
-            return run_logged_subprocess(
-                command=command,
-                logger=self.logger,
-                operation_name=operation_name,
-                timeout=300,
-                env=env,
-            )
-        except Exception as e:
-            return FunctionResponse(success=False, error=str(e))
-
-=======
 
         if self._is_docker_environment():
             if accelerate_downloads:
@@ -119,7 +69,6 @@
         except Exception as e:
             return FunctionResponse(success=False, error=str(e))
 
->>>>>>> 0d8a7621
     def install_system_dependencies(
         self, packages: List[str], accelerate_downloads: bool = True
     ) -> FunctionResponse:
@@ -133,6 +82,16 @@
         Returns:
             FunctionResponse: Object indicating success or failure with details
         """
+        # Check if we're running on a system without nala/apt-get (e.g., macOS for local testing)
+        if platform.system().lower() == "darwin":
+            self.logger.warning(
+                "System package installation not supported on macOS (local testing environment)"
+            )
+            return FunctionResponse(
+                success=True,  # Don't fail tests, just skip system packages
+                stdout=f"Skipped system packages on macOS: {packages}",
+            )
+
         # Check if we're running on a system without nala/apt-get (e.g., macOS for local testing)
         if platform.system().lower() == "darwin":
             self.logger.warning(
