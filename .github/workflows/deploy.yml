name: Deploy

on:
  workflow_dispatch:
    inputs:
      tag:
        description: 'Docker tag to use'
        required: true
        default: 'manual'
        type: string
      skip_tests:
        description: 'Skip test suite (emergency deployments only)'
        required: false
        default: false
        type: boolean

env:
  REGISTRY: docker.io
  IMAGE_NAME: runpod/tetra-rp

jobs:
  test:
    runs-on: ubuntu-latest
    if: ${{ !inputs.skip_tests }}
    steps:
      - name: Checkout repository
        uses: actions/checkout@v4
        with:
          submodules: recursive
          fetch-depth: 0

      - name: Set up Python
        uses: actions/setup-python@v5
        with:
          python-version: "3.11"

      - name: Set up uv
        uses: astral-sh/setup-uv@v4
        with:
          enable-cache: true

      - name: Setup dependencies
        run: make setup

      - name: Run quality checks
        run: make quality-check

  docker:
    runs-on: ubuntu-latest
    needs: [test]
    if: ${{ always() && (success() || inputs.skip_tests) }}
    steps:
      - name: Clear Space
        run: |
          rm -rf /usr/share/dotnet
          rm -rf /opt/ghc
          rm -rf "/usr/local/share/boost"
          rm -rf "$AGENT_TOOLSDIRECTORY"

      - name: Checkout repository
        uses: actions/checkout@v4
        with:
          submodules: recursive
          fetch-depth: 0

      - name: Set up QEMU
        uses: docker/setup-qemu-action@v3

      - name: Set up Docker Buildx
        uses: docker/setup-buildx-action@v3

      - name: Login to Docker Hub
        uses: docker/login-action@v3
        with:
          registry: ${{ env.REGISTRY }}
          username: ${{ secrets.DOCKERHUB_USERNAME }}
          password: ${{ secrets.DOCKERHUB_TOKEN }}

      - name: Set up uv
        uses: astral-sh/setup-uv@v4
        with:
          enable-cache: true

      - name: Setup dependencies
        run: |
          uv sync
          git submodule update
<<<<<<< HEAD
          cp tetra-rp/src/tetra_rp/protos/remote_execution.py .
=======
          cp tetra-rp/src/tetra_rp/protos/remote_execution.py src/
>>>>>>> 657e89a9

      - name: Build and push GPU Docker image
        uses: docker/build-push-action@v6
        with:
          context: .
          file: ./Dockerfile
          platforms: linux/amd64
          push: true
          tags: ${{ env.REGISTRY }}/${{ env.IMAGE_NAME }}:${{ inputs.tag }}
          cache-from: type=gha
          cache-to: type=gha,mode=max

      - name: Build and push CPU Docker image
        uses: docker/build-push-action@v6
        with:
          context: .
          file: ./Dockerfile-cpu
          platforms: linux/amd64
          push: true
          tags: ${{ env.REGISTRY }}/${{ env.IMAGE_NAME }}-cpu:${{ inputs.tag }}
          cache-from: type=gha
          cache-to: type=gha,mode=max

      - name: Summary
        run: |
          echo "🚀 **Deployment Complete**" >> $GITHUB_STEP_SUMMARY
          echo "" >> $GITHUB_STEP_SUMMARY
          echo "**Images pushed:**" >> $GITHUB_STEP_SUMMARY
          echo "- \`${{ env.REGISTRY }}/${{ env.IMAGE_NAME }}:${{ inputs.tag }}\`" >> $GITHUB_STEP_SUMMARY
          echo "- \`${{ env.REGISTRY }}/${{ env.IMAGE_NAME }}-cpu:${{ inputs.tag }}\`" >> $GITHUB_STEP_SUMMARY
          echo "" >> $GITHUB_STEP_SUMMARY
          if [ "${{ inputs.skip_tests }}" = "true" ]; then
            echo "⚠️ **Tests were skipped** (emergency deployment)" >> $GITHUB_STEP_SUMMARY
          else
            echo "✅ **All tests passed**" >> $GITHUB_STEP_SUMMARY
          fi<|MERGE_RESOLUTION|>--- conflicted
+++ resolved
@@ -85,11 +85,7 @@
         run: |
           uv sync
           git submodule update
-<<<<<<< HEAD
-          cp tetra-rp/src/tetra_rp/protos/remote_execution.py .
-=======
           cp tetra-rp/src/tetra_rp/protos/remote_execution.py src/
->>>>>>> 657e89a9
 
       - name: Build and push GPU Docker image
         uses: docker/build-push-action@v6
