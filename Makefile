IMAGE = runpod/tetra-rp
TAG = $(or $(TETRA_IMAGE_TAG),local)
FULL_IMAGE = $(IMAGE):$(TAG)
FULL_IMAGE_CPU = $(IMAGE)-cpu:$(TAG)

.PHONY: setup help

# Check if 'uv' is installed
ifeq (, $(shell which uv))
$(error "uv is not installed. Please install it before running this Makefile.")
endif

# Default target - show available commands
help: # Show this help menu
	@echo "Available make commands:"
	@echo ""
	@awk 'BEGIN {FS = ":.*# "; printf "%-20s %s\n", "Target", "Description"} /^[a-zA-Z_-]+:.*# / {printf "%-20s %s\n", $$1, $$2}' $(MAKEFILE_LIST)
	@echo ""

dev: # Install development dependencies
	uv sync --all-groups

update: # Upgrade all dependencies
	uv sync --upgrade --all-groups
	uv lock --upgrade

clean: # Remove build artifacts and cache files
	rm -rf dist build *.egg-info
	find . -type d -name __pycache__ -exec rm -rf {} +
	find . -type f -name "*.pyc" -delete
	find . -type f -name "*.pkl" -delete

<<<<<<< HEAD
=======
upgrade: # Upgrade all dependencies
	uv sync --upgrade
	uv sync --all-groups

>>>>>>> 32b25618
setup: dev # Initialize project, sync deps, update submodules
	git submodule init
	git submodule update --remote --merge
	cp tetra-rp/src/tetra_rp/protos/remote_execution.py src/

build: # Build both GPU and CPU Docker images
	make build-gpu
	make build-cpu

build-gpu: setup # Build GPU Docker image (linux/amd64)
	docker buildx build \
	--platform linux/amd64 \
	-t $(FULL_IMAGE) \
	. --load

build-cpu: setup # Build CPU-only Docker image (linux/amd64)
	docker buildx build \
	--platform linux/amd64 \
	-f Dockerfile-cpu \
	-t $(FULL_IMAGE_CPU) \
	. --load

# Test commands
test: # Run all tests
	uv run pytest tests/ -v

test-unit: # Run unit tests only
	uv run pytest tests/unit/ -v -m "not integration"

test-integration: # Run integration tests only
	uv run pytest tests/integration/ -v -m integration

test-coverage: # Run tests with coverage report
	uv run pytest tests/ -v --cov=handler --cov=remote_execution --cov-report=term-missing

test-fast: # Run tests with fast-fail mode
	uv run pytest tests/ -v -x --tb=short

test-handler: # Test handler locally with all test_*.json files
	cd src && ./test-handler.sh

# Smoke Tests (local on Mac OS)

smoketest-macos-build: setup # Build CPU-only Mac OS Docker image (macos/arm64)
	docker buildx build \
	--platform linux/arm64 \
	-f Dockerfile-cpu \
	-t $(FULL_IMAGE_CPU)-mac \
	. --load

smoketest-macos: smoketest-macos-build # Test CPU Docker image locally
	docker run --rm $(FULL_IMAGE_CPU)-mac ./test-handler.sh

# Linting commands
lint: # Check code with ruff
	uv run ruff check .

lint-fix: # Fix code issues with ruff
	uv run ruff check . --fix

format: # Format code with ruff
	uv run ruff format .

format-check: # Check code formatting
	uv run ruff format --check .

# Type checking
typecheck: # Check types with mypy
	uv run mypy src/

# Quality gates (used in CI)
quality-check: format-check lint typecheck test-coverage test-handler<|MERGE_RESOLUTION|>--- conflicted
+++ resolved
@@ -30,13 +30,10 @@
 	find . -type f -name "*.pyc" -delete
 	find . -type f -name "*.pkl" -delete
 
-<<<<<<< HEAD
-=======
 upgrade: # Upgrade all dependencies
 	uv sync --upgrade
 	uv sync --all-groups
 
->>>>>>> 32b25618
 setup: dev # Initialize project, sync deps, update submodules
 	git submodule init
 	git submodule update --remote --merge
