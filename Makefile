--- conflicted
+++ resolved
@@ -27,20 +27,8 @@
 	docker buildx build \
 	--no-cache \
 	--platform linux/amd64 \
-<<<<<<< HEAD
-	-t $(IMAGE)-cpu:$(TAG) \
-	-f Dockerfile-cpu \
-	. --load
-
-push:
-	docker push $(FULL_IMAGE)
-=======
 	-t $(FULL_IMAGE_CPU) \
 	. --load
->>>>>>> 74449243
-
-push-cpu:
-	docker push $(IMAGE)-cpu:$(TAG)
 
 dev:
 	uv sync --all-groups