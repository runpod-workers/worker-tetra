IMAGE = runpod/tetra-rp
TAG = local
FULL_IMAGE = $(IMAGE):$(TAG)
FULL_IMAGE_CPU = $(IMAGE)-cpu:$(TAG)

.PHONY: setup help

# Check if 'uv' is installed
ifeq (, $(shell which uv))
$(error "uv is not installed. Please install it before running this Makefile.")
endif

# Default target - show available commands
help: # Show this help menu
	@echo "Available make commands:"
	@echo ""
	@awk 'BEGIN {FS = ":.*# "; printf "%-20s %s\n", "Target", "Description"} /^[a-zA-Z_-]+:.*# / {printf "%-20s %s\n", $$1, $$2}' $(MAKEFILE_LIST)
	@echo ""

dev: # Install development dependencies
	uv sync --all-groups

clean: # Remove build artifacts and cache files
	rm -rf dist build *.egg-info
	find . -type d -name __pycache__ -exec rm -rf {} +
	find . -type f -name "*.pyc" -delete
	find . -type f -name "*.pkl" -delete

upgrade: # Upgrade all dependencies
	uv sync --upgrade

setup: dev # Initialize project, sync deps, update submodules
	git submodule init
	git submodule update --remote --merge
	cp tetra-rp/src/tetra_rp/protos/remote_execution.py .

build: setup # Build GPU Docker image (linux/amd64)
	docker buildx build \
	--no-cache \
	--platform linux/amd64 \
	-t $(FULL_IMAGE) \
	. --load

build-cpu: setup # Build CPU-only Docker image
	docker buildx build \
	--no-cache \
	--platform linux/amd64 \
	-f Dockerfile-cpu \
	-t $(FULL_IMAGE_CPU) \
	. --load

<<<<<<< HEAD
dev:
	uv sync --all-groups

test:
	uv run pytest tests/ -v
=======
# Test commands
test: # Run all tests
	uv run pytest tests/ -v

test-unit: # Run unit tests only
	uv run pytest tests/unit/ -v -m "not integration"

test-integration: # Run integration tests only
	uv run pytest tests/integration/ -v -m integration

test-coverage: # Run tests with coverage report
	uv run pytest tests/ -v --cov=handler --cov=remote_execution --cov-report=term-missing

test-fast: # Run tests with fast-fail mode
	uv run pytest tests/ -v -x --tb=short

# Linting commands
lint: # Check code with ruff
	uv run ruff check .

lint-fix: # Fix code issues with ruff
	uv run ruff check . --fix

format: # Format code with ruff
	uv run ruff format .

format-check: # Check code formatting
	uv run ruff format --check .

# Quality gates (used in CI)
quality-check: format-check lint test-coverage # Run all quality checks (format, lint, test)
>>>>>>> 93df4756
<|MERGE_RESOLUTION|>--- conflicted
+++ resolved
@@ -49,13 +49,6 @@
 	-t $(FULL_IMAGE_CPU) \
 	. --load
 
-<<<<<<< HEAD
-dev:
-	uv sync --all-groups
-
-test:
-	uv run pytest tests/ -v
-=======
 # Test commands
 test: # Run all tests
 	uv run pytest tests/ -v
@@ -86,5 +79,4 @@
 	uv run ruff format --check .
 
 # Quality gates (used in CI)
-quality-check: format-check lint test-coverage # Run all quality checks (format, lint, test)
->>>>>>> 93df4756
+quality-check: format-check lint test-coverage # Run all quality checks (format, lint, test)