import traceback
import runpod
import base64
import cloudpickle
import subprocess
import importlib
import io
import logging
import os
import uuid
import sys
from datetime import datetime
from contextlib import redirect_stdout, redirect_stderr
from typing import Dict, Any
from remote_execution import (
    FunctionRequest,
    FunctionResponse,
    RemoteExecutorStub,
)


logging.basicConfig(
    level=logging.DEBUG,  # or INFO for less verbose output
    stream=sys.stdout,  # send logs to stdout (so docker captures it)
    format="%(asctime)s - %(levelname)s - %(name)s - %(message)s",
)


class RemoteExecutor(RemoteExecutorStub):
    """
    RemoteExecutor class for executing functions and classes in a serverless environment.
    Inherits from RemoteExecutorStub.
    """

    def __init__(self):
        super().__init__()
        # Instance registry for persistent class instances
        self.class_instances: Dict[str, Any] = {}
        self.instance_metadata: Dict[str, Dict] = {}

    async def ExecuteFunction(self, request: FunctionRequest) -> FunctionResponse:
        """
        Execute a function or class method on the remote resource.

        Args:
            request: FunctionRequest object containing function details

        Returns:
            FunctionResponse object with execution result
        """
        # Install system dependencies first
        if request.system_dependencies:
            sys_installed = self.install_system_dependencies(
                request.system_dependencies
            )
            if not sys_installed.success:
                return sys_installed
            print(sys_installed.stdout)

        # Install Python dependencies next
        if request.dependencies:
            py_installed = self.install_dependencies(request.dependencies)
            if not py_installed.success:
                return py_installed
            print(py_installed.stdout)

        # Route to appropriate execution method based on type
        execution_type = getattr(request, "execution_type", "function")
        if execution_type == "class":
            return self.execute_class_method(request)
        else:
            return self.execute(request)  # Your existing function execution

    # METHOD: Class method execution
    def execute_class_method(self, request: FunctionRequest) -> FunctionResponse:
        """
        Execute a class method with instance management.
        """
        stdout_io = io.StringIO()
        stderr_io = io.StringIO()
        log_io = io.StringIO()

        with redirect_stdout(stdout_io), redirect_stderr(stderr_io):
            try:
                # Setup logging
                log_handler = logging.StreamHandler(log_io)
                log_handler.setLevel(logging.DEBUG)
                logger = logging.getLogger()
                logger.addHandler(log_handler)

                # Get or create class instance
                instance, instance_id = self._get_or_create_instance(request)

                # Get the method to call
                method_name = getattr(request, "method_name", "__call__")
                if not hasattr(instance, method_name):
                    return FunctionResponse(
                        success=False,
                        error=f"Method '{method_name}' not found in class '{request.class_name}'",
                    )

                method = getattr(instance, method_name)

                # Deserialize method arguments
                args = [
                    cloudpickle.loads(base64.b64decode(arg)) for arg in request.args
                ]
                kwargs = {
                    k: cloudpickle.loads(base64.b64decode(v))
                    for k, v in request.kwargs.items()
                }

                # Execute the method
                result = method(*args, **kwargs)

                # Update instance metadata
                self._update_instance_metadata(instance_id)

            except Exception as e:
                # Error handling
                combined_output = (
                    stdout_io.getvalue() + stderr_io.getvalue() + log_io.getvalue()
                )
                traceback_str = traceback.format_exc()
                error_message = f"{str(e)}\n{traceback_str}"

                return FunctionResponse(
                    success=False,
                    error=error_message,
                    stdout=combined_output,
                )

            finally:
                logger.removeHandler(log_handler)

        # Serialize result
        serialized_result = base64.b64encode(cloudpickle.dumps(result)).decode("utf-8")
        combined_output = (
            stdout_io.getvalue() + stderr_io.getvalue() + log_io.getvalue()
        )

        return FunctionResponse(
            success=True,
            result=serialized_result,
            stdout=combined_output,
            instance_id=instance_id,
            instance_info=self.instance_metadata.get(instance_id, {}),
        )

    def _get_or_create_instance(self, request: FunctionRequest) -> tuple[Any, str]:
        """
        Get existing instance or create new one.
        """
        instance_id = getattr(request, "instance_id", None)
        create_new = getattr(request, "create_new_instance", True)

        # Check if we should reuse existing instance
        if not create_new and instance_id and instance_id in self.class_instances:
            logging.debug(f"Reusing existing instance: {instance_id}")
            return self.class_instances[instance_id], instance_id

        # Create new instance
        logging.info(f"Creating new instance of class: {request.class_name}")

        # Execute class code
        namespace = {}
        exec(request.class_code, namespace)

        if request.class_name not in namespace:
            raise ValueError(
                f"Class '{request.class_name}' not found in the provided code"
            )

        cls = namespace[request.class_name]

        # Deserialize constructor arguments
        constructor_args = []
        constructor_kwargs = {}

        if hasattr(request, "constructor_args") and request.constructor_args:
            constructor_args = [
                cloudpickle.loads(base64.b64decode(arg))
                for arg in request.constructor_args
            ]

        if hasattr(request, "constructor_kwargs") and request.constructor_kwargs:
            constructor_kwargs = {
                k: cloudpickle.loads(base64.b64decode(v))
                for k, v in request.constructor_kwargs.items()
            }

        # Create instance
        instance = cls(*constructor_args, **constructor_kwargs)

        # Generate instance ID if not provided
        if not instance_id:
            instance_id = f"{request.class_name}_{uuid.uuid4().hex[:8]}"

        # Store instance
        self.class_instances[instance_id] = instance
        self.instance_metadata[instance_id] = {
            "class_name": request.class_name,
            "created_at": datetime.now().isoformat(),
            "method_calls": 0,
            "last_used": datetime.now().isoformat(),
        }

        logging.info(f"Created instance with ID: {instance_id}")
        return instance, instance_id

    def _update_instance_metadata(self, instance_id: str):
        """Update metadata for an instance."""
        if instance_id in self.instance_metadata:
            self.instance_metadata[instance_id]["method_calls"] += 1
            self.instance_metadata[instance_id]["last_used"] = (
                datetime.now().isoformat()
            )


    def install_system_dependencies(self, packages) -> FunctionResponse:
        """
        Install system packages using apt-get.
        """
        if not packages:
            return FunctionResponse(
                success=True, stdout="No system packages to install"
            )

        print(f"Installing system dependencies: {packages}")

        try:
            # Update package list first
            update_process = subprocess.Popen(
                ["apt-get", "update"],
                stdout=subprocess.PIPE,
                stderr=subprocess.PIPE,
            )
            update_stdout, update_stderr = update_process.communicate()

            if update_process.returncode != 0:
                return FunctionResponse(
                    success=False,
                    error="Error updating package list",
                    stdout=update_stderr.decode(),
                )

            # Install the packages
            process = subprocess.Popen(
                ["apt-get", "install", "-y", "--no-install-recommends"] + packages,
                stdout=subprocess.PIPE,
                stderr=subprocess.PIPE,
                env={
                    **os.environ,
                    "DEBIAN_FRONTEND": "noninteractive",
<<<<<<< HEAD
                },  # Prevent interactive prompts
=======
                },  # Prevent prompts
>>>>>>> 93df4756
            )

            stdout, stderr = process.communicate()

            if process.returncode != 0:
                return FunctionResponse(
                    success=False,
                    error="Error installing system packages",
                    stdout=stderr.decode(),
                )
            else:
                print(f"Successfully installed system packages: {packages}")
                return FunctionResponse(
                    success=True,
                    stdout=stdout.decode(),
                )
        except Exception as e:
            return FunctionResponse(
                success=False,
                error=f"Exception during system package installation: {e}",
            )

    def install_dependencies(self, packages) -> FunctionResponse:
        """
        Install Python packages using pip with proper process completion handling.
        Args:
            packages: List of package names or package specifications
        Returns:
            FunctionResponse: Object indicating success or failure with details
        """
        if not packages:
            return FunctionResponse(success=True, stdout="No packages to install")

        print(f"Installing dependencies: {packages}")

        try:
            process = subprocess.Popen(
                ["uv", "pip", "install", "--no-cache-dir"] + packages,
                stdout=subprocess.PIPE,
                stderr=subprocess.PIPE,
            )

            stdout, stderr = process.communicate()
            importlib.invalidate_caches()

            if process.returncode != 0:
                return FunctionResponse(
                    success=False,
                    error="Error installing packages",
                    stdout=stderr.decode(),
                )
            else:
                print(f"Successfully installed packages: {packages}")
                return FunctionResponse(
                    success=True,
                    stdout=stdout.decode(),
                )
        except Exception as e:
            return FunctionResponse(
                success=False,
                error=f"Exception during package installation: {e}",
            )

    def execute(self, request: FunctionRequest) -> FunctionResponse:
        """
        Execute a function as a remote resource.
        Args:
            request: FunctionRequest object containing function details
        Returns:
            FunctionResponse object with execution result
        """
        stdout_io = io.StringIO()
        stderr_io = io.StringIO()
        log_io = io.StringIO()
        # Capture all stdout, stderr, and logs into variables and supply them to the FunctionResponse
        with redirect_stdout(stdout_io), redirect_stderr(stderr_io):
            try:
                # Redirect logging to capture log messages
                log_handler = logging.StreamHandler(log_io)
                log_handler.setLevel(logging.DEBUG)
                logger = logging.getLogger()
                logger.addHandler(log_handler)

                namespace = {}
                exec(request.function_code, namespace)

                if request.function_name not in namespace:
                    return FunctionResponse(
                        success=False,
                        result=f"Function '{request.function_name}' not found in the provided code",
                    )

                func = namespace[request.function_name]

<<<<<<< HEAD
=======
                # Deserialize arguments using cloudpickle
>>>>>>> 93df4756
                args = [
                    cloudpickle.loads(base64.b64decode(arg)) for arg in request.args
                ]
                kwargs = {
                    k: cloudpickle.loads(base64.b64decode(v))
                    for k, v in request.kwargs.items()
                }

                result = func(*args, **kwargs)

            except Exception as e:
                combined_output = (
                    stdout_io.getvalue() + stderr_io.getvalue() + log_io.getvalue()
                )
                # Capture full traceback for better debugging
                traceback_str = traceback.format_exc()
                error_message = f"{str(e)}\n{traceback_str}"

                return FunctionResponse(
                    success=False,
                    error=error_message,
                    stdout=combined_output,
                )

            finally:
                # Remove the log handler to avoid duplicate logs
                logger.removeHandler(log_handler)
        # Serialize result using cloudpickle
        serialized_result = base64.b64encode(cloudpickle.dumps(result)).decode("utf-8")
<<<<<<< HEAD
=======

>>>>>>> 93df4756
        # Combine stdout, stderr, and logs
        combined_output = (
            stdout_io.getvalue() + stderr_io.getvalue() + log_io.getvalue()
        )

        return FunctionResponse(
            success=True,
            result=serialized_result,
            stdout=combined_output,
        )


async def handler(event: dict) -> dict:
    """
    RunPod serverless function handler with dependency installation.
    """
    output: FunctionResponse

    try:
        executor = RemoteExecutor()
        input_data = FunctionRequest(**event.get("input", {}))
        output = await executor.ExecuteFunction(input_data)

    except Exception as error:
        output = FunctionResponse(
            success=False,
            error=f"Error in handler: {str(error)}",
        )

    return output.model_dump()


# Start the RunPod serverless handler
if __name__ == "__main__":
    runpod.serverless.start({"handler": handler})<|MERGE_RESOLUTION|>--- conflicted
+++ resolved
@@ -53,6 +53,9 @@
             sys_installed = self.install_system_dependencies(
                 request.system_dependencies
             )
+            sys_installed = self.install_system_dependencies(
+                request.system_dependencies
+            )
             if not sys_installed.success:
                 return sys_installed
             print(sys_installed.stdout)
@@ -252,11 +255,7 @@
                 env={
                     **os.environ,
                     "DEBIAN_FRONTEND": "noninteractive",
-<<<<<<< HEAD
                 },  # Prevent interactive prompts
-=======
-                },  # Prevent prompts
->>>>>>> 93df4756
             )
 
             stdout, stderr = process.communicate()
@@ -351,10 +350,6 @@
 
                 func = namespace[request.function_name]
 
-<<<<<<< HEAD
-=======
-                # Deserialize arguments using cloudpickle
->>>>>>> 93df4756
                 args = [
                     cloudpickle.loads(base64.b64decode(arg)) for arg in request.args
                 ]
@@ -384,10 +379,6 @@
                 logger.removeHandler(log_handler)
         # Serialize result using cloudpickle
         serialized_result = base64.b64encode(cloudpickle.dumps(result)).decode("utf-8")
-<<<<<<< HEAD
-=======
-
->>>>>>> 93df4756
         # Combine stdout, stderr, and logs
         combined_output = (
             stdout_io.getvalue() + stderr_io.getvalue() + log_io.getvalue()
