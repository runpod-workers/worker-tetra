--- conflicted
+++ resolved
@@ -142,11 +142,7 @@
 
 ### Submodule Management
 ```bash
-<<<<<<< HEAD
-git submodule update --remote --merge    # Update tetra-rp to latest
-=======
 git submodule update --remote --rebase    # Update tetra-rp to latest
->>>>>>> 0d8a7621
 ```
 
 ## Configuration
